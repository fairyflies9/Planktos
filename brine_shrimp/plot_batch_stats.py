--- conflicted
+++ resolved
@@ -8,11 +8,7 @@
 import matplotlib.pyplot as plt
 import pandas as pd
 
-<<<<<<< HEAD
-dirname = 'data/results/10min_var2.5_N10000'
-=======
 dirname = '10x20_2cm_Dsweep'
->>>>>>> 7e408bd3
 
 folder = Path(dirname)
 
